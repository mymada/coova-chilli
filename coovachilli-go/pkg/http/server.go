package http

import (
	"crypto/rand"
	"encoding/hex"
	"encoding/json"
	"fmt"
	"net"
	"net/http"
	"time"

	"coovachilli-go/pkg/config"
	"coovachilli-go/pkg/core"
	"coovachilli-go/pkg/metrics"
	"coovachilli-go/pkg/wispr"
	"github.com/rs/zerolog"
)

const loginPage = `
<!DOCTYPE html>
<html>
<head>
    <title>Captive Portal</title>
</head>
<body>
    <h1>Welcome to the Captive Portal</h1>
    <form action="/login" method="post">
        <label for="username">Username:</label>
        <input type="text" id="username" name="username"><br><br>
        <label for="password">Password:</label>
        <input type="password" id="password" name="password"><br><br>
        <input type="submit" value="Login">
    </form>
</body>
</html>
`

const statusPageTemplate = `
<!DOCTYPE html>
<html>
<head>
    <title>Session Status</title>
</head>
<body>
    <h1>Session Active</h1>
    <p>Welcome, %s!</p>
    <p>IP Address: %s</p>
    <p>MAC Address: %s</p>
    <p>Session Started: %s</p>
    <p>Session Duration: %s</p>
    <br>
    <form action="/logout" method="post">
        <input type="submit" value="Logout">
    </form>
</body>
</html>
`

// Server holds the state for the HTTP server.
type Server struct {
	cfg            *config.Config
	sessionManager *core.SessionManager
	radiusReqChan  chan<- *core.Session
	disconnecter   core.Disconnector
	logger         zerolog.Logger
	recorder       metrics.Recorder
}

// NewServer creates a new HTTP server.
func NewServer(cfg *config.Config, sm *core.SessionManager, radiusReqChan chan<- *core.Session, disconnecter core.Disconnector, logger zerolog.Logger, recorder metrics.Recorder) *Server {
	if recorder == nil {
		recorder = metrics.NewNoopRecorder()
	}
	return &Server{
		cfg:            cfg,
		sessionManager: sm,
		radiusReqChan:  radiusReqChan,
		disconnecter:   disconnecter,
		logger:         logger.With().Str("component", "http").Logger(),
		recorder:       recorder,
	}
}

// Start starts the HTTP server.
func (s *Server) Start() {
<<<<<<< HEAD
	mux := http.NewServeMux()
	mux.HandleFunc("/", s.handlePortal)
	mux.HandleFunc("/login", s.handleLogin)
	mux.HandleFunc("/status", s.handleStatus)
	mux.HandleFunc("/logout", s.handleLogout)
=======
	// If wwwdir is configured, serve static files
	if s.cfg.WWWDir != "" {
		s.logger.Info().Str("wwwdir", s.cfg.WWWDir).Msg("Serving static files from directory")
		fs := http.FileServer(http.Dir(s.cfg.WWWDir))
		http.Handle("/www/", http.StripPrefix("/www/", fs))

		// Serve root from wwwdir if configured
		http.HandleFunc("/", func(w http.ResponseWriter, r *http.Request) {
			if r.URL.Path == "/" || r.URL.Path == "/index.html" {
				http.ServeFile(w, r, s.cfg.WWWDir+"/index.html")
			} else {
				s.handlePortal(w, r)
			}
		})
	} else {
		http.HandleFunc("/", s.handlePortal)
	}

	http.HandleFunc("/login", s.handleLogin)
	http.HandleFunc("/status", s.handleStatus)
	http.HandleFunc("/logout", s.handleLogout)
>>>>>>> 077182b2

	// API endpoints
	mux.HandleFunc("/api/v1/status", s.handleApiStatus)
	mux.HandleFunc("/api/v1/login", s.handleApiLogin)
	mux.HandleFunc("/api/v1/logout", s.handleApiLogout)
	mux.HandleFunc("/json/status", s.handleJsonpStatus)

	// WISPr endpoints
	http.HandleFunc("/wispr", s.handleWISPr)
	http.HandleFunc("/wispr/login", s.handleWISPrLogin)

	addr := fmt.Sprintf(":%d", s.cfg.UAMPort)

	rateLimiter := NewRateLimiter(s.logger, s.cfg.UAMRateLimitEnabled, s.cfg.UAMRateLimit, s.cfg.UAMRateLimitBurst)

	server := &http.Server{
		Addr:         addr,
		Handler:      rateLimiter.Middleware(mux),
		ReadTimeout:  s.cfg.UAMReadTimeout,
		WriteTimeout: s.cfg.UAMWriteTimeout,
		IdleTimeout:  s.cfg.UAMIdleTimeout,
	}

	s.logger.Info().
		Str("addr", addr).
		Dur("read_timeout", server.ReadTimeout).
		Dur("write_timeout", server.WriteTimeout).
		Dur("idle_timeout", server.IdleTimeout).
		Msg("Starting UAM server")

	var err error
	if s.cfg.CertFile != "" && s.cfg.KeyFile != "" {
		s.logger.Info().Msg("UAM server will use HTTPS")
		err = server.ListenAndServeTLS(s.cfg.CertFile, s.cfg.KeyFile)
	} else {
		s.logger.Info().Msg("UAM server will use HTTP")
		err = server.ListenAndServe()
	}

	if err != nil && err != http.ErrServerClosed {
		s.logger.Fatal().Err(err).Msg("UAM server failed")
	}
}

const sessionCookieName = "coova_session"

func (s *Server) handlePortal(w http.ResponseWriter, r *http.Request) {
	cookie, err := r.Cookie(sessionCookieName)
	if err == nil {
		session, ok := s.sessionManager.GetSessionByToken(cookie.Value)
		if ok && session.Authenticated {
			s.logger.Info().Str("user", session.Redir.Username).Msg("Automatic login via cookie successful")
			http.Redirect(w, r, "/status", http.StatusFound)
			return
		}
	}

	fmt.Fprint(w, loginPage)
}

func (s *Server) handleLogin(w http.ResponseWriter, r *http.Request) {
	if r.Method != http.MethodPost {
		http.Error(w, "Method not allowed", http.StatusMethodNotAllowed)
		return
	}

	if err := r.ParseForm(); err != nil {
		http.Error(w, "Failed to parse form", http.StatusBadRequest)
		return
	}

	username := r.FormValue("username")
	password := r.FormValue("password")

	s.logger.Info().Str("user", username).Str("remote_addr", r.RemoteAddr).Msg("Login attempt")

	ipStr, _, err := net.SplitHostPort(r.RemoteAddr)
	if err != nil {
		http.Error(w, "Failed to get client IP address", http.StatusInternalServerError)
		return
	}
	ip := net.ParseIP(ipStr)

	session, ok := s.sessionManager.GetSessionByIP(ip)
	if !ok {
		http.Error(w, "Session not found", http.StatusNotFound)
		return
	}

	session.Lock()
	session.Redir.Username = username
	session.Redir.Password = password
	session.Unlock()

	s.radiusReqChan <- session

	now := time.Now()
	labels := metrics.Labels{"type": "uam"} // UAM login
	s.recorder.IncCounter("chilli_http_logins_total", labels)

	select {
	case authOK := <-session.AuthResult:
		duration := time.Since(now).Seconds()
		s.recorder.ObserveHistogram("chilli_http_login_duration_seconds", labels, duration)
		if authOK {
			labels["status"] = "success"
			s.recorder.IncCounter("chilli_http_login_outcomes_total", labels)

			token, err := generateSecureToken(32)
			if err != nil {
				s.logger.Error().Err(err).Msg("Failed to generate session token")
				http.Error(w, "Internal server error", http.StatusInternalServerError)
				return
			}

			session.Lock()
			session.Token = token
			session.Unlock()
			s.sessionManager.AssociateToken(session)

			http.SetCookie(w, &http.Cookie{
				Name:     sessionCookieName,
				Value:    token,
				Expires:  time.Now().Add(24 * time.Hour),
				HttpOnly: true,
				Path:     "/",
			})

			http.Redirect(w, r, "/status", http.StatusFound)
		} else {
			labels["status"] = "failure"
			s.recorder.IncCounter("chilli_http_login_outcomes_total", labels)
			w.WriteHeader(http.StatusUnauthorized)
			fmt.Fprint(w, "<h1>Login Failed</h1><p>Invalid username or password.</p>")
		}
	case <-time.After(10 * time.Second):
		duration := time.Since(now).Seconds()
		s.recorder.ObserveHistogram("chilli_http_login_duration_seconds", labels, duration)
		labels["status"] = "timeout"
		s.recorder.IncCounter("chilli_http_login_outcomes_total", labels)
		http.Error(w, "Login request timed out.", http.StatusGatewayTimeout)
	}
}

func generateSecureToken(length int) (string, error) {
	b := make([]byte, length)
	if _, err := rand.Read(b); err != nil {
		return "", err
	}
	return hex.EncodeToString(b), nil
}

func (s *Server) handleStatus(w http.ResponseWriter, r *http.Request) {
	ipStr, _, err := net.SplitHostPort(r.RemoteAddr)
	if err != nil {
		http.Error(w, "Failed to get client IP address", http.StatusInternalServerError)
		return
	}
	ip := net.ParseIP(ipStr)

	session, ok := s.sessionManager.GetSessionByIP(ip)
	if !ok {
		http.Error(w, "Session not found. Please log in again.", http.StatusNotFound)
		return
	}

	session.RLock()
	defer session.RUnlock()

	duration := time.Since(session.StartTime).Round(time.Second)
	statusHTML := fmt.Sprintf(statusPageTemplate,
		session.Redir.Username,
		session.HisIP,
		session.HisMAC,
		session.StartTime.Format(time.RFC1123),
		duration,
	)
	fmt.Fprint(w, statusHTML)
}

func (s *Server) handleLogout(w http.ResponseWriter, r *http.Request) {
	if r.Method != http.MethodPost {
		http.Error(w, "Method not allowed", http.StatusMethodNotAllowed)
		return
	}

	ipStr, _, err := net.SplitHostPort(r.RemoteAddr)
	if err != nil {
		http.Error(w, "Failed to get client IP address", http.StatusInternalServerError)
		return
	}
	ip := net.ParseIP(ipStr)

	session, ok := s.sessionManager.GetSessionByIP(ip)
	if !ok {
		http.Error(w, "Session not found.", http.StatusNotFound)
		return
	}

	s.disconnecter.Disconnect(session, "User-Request")

	fmt.Fprint(w, "<h1>You have been logged out.</h1>")
}

// --- API Handlers ---

type apiStatusResponse struct {
	Username      string `json:"username"`
	IP            string `json:"ip"`
	MAC           string `json:"mac"`
	SessionStart  time.Time `json:"session_start"`
	SessionUptime int64  `json:"session_uptime_seconds"`
	InputOctets   uint64 `json:"input_octets"`
	OutputOctets  uint64 `json:"output_octets"`
}

func (s *Server) handleApiStatus(w http.ResponseWriter, r *http.Request) {
	ipStr, _, err := net.SplitHostPort(r.RemoteAddr)
	if err != nil {
		http.Error(w, "{\"error\":\"Failed to get client IP address\"}", http.StatusInternalServerError)
		return
	}
	ip := net.ParseIP(ipStr)

	session, ok := s.sessionManager.GetSessionByIP(ip)
	if !ok {
		http.Error(w, "{\"error\":\"Session not found\"}", http.StatusNotFound)
		return
	}

	session.RLock()
	defer session.RUnlock()

	resp := apiStatusResponse{
		Username:      session.Redir.Username,
		IP:            session.HisIP.String(),
		MAC:           session.HisMAC.String(),
		SessionStart:  session.StartTime,
		SessionUptime: int64(time.Since(session.StartTime).Seconds()),
		InputOctets:   session.InputOctets,
		OutputOctets:  session.OutputOctets,
	}

	w.Header().Set("Content-Type", "application/json")
	json.NewEncoder(w).Encode(resp)
}

type apiLoginRequest struct {
	Username string `json:"username"`
	Password string `json:"password"`
}

func (s *Server) handleApiLogin(w http.ResponseWriter, r *http.Request) {
	if r.Method != http.MethodPost {
		http.Error(w, "{\"error\":\"Method not allowed\"}", http.StatusMethodNotAllowed)
		return
	}

	var req apiLoginRequest
	if err := json.NewDecoder(r.Body).Decode(&req); err != nil {
		http.Error(w, "{\"error\":\"Invalid request body\"}", http.StatusBadRequest)
		return
	}

	s.logger.Info().Str("user", req.Username).Str("remote_addr", r.RemoteAddr).Msg("API login attempt")

	ipStr, _, err := net.SplitHostPort(r.RemoteAddr)
	if err != nil {
		http.Error(w, "{\"error\":\"Failed to get client IP address\"}", http.StatusInternalServerError)
		return
	}
	ip := net.ParseIP(ipStr)

	session, ok := s.sessionManager.GetSessionByIP(ip)
	if !ok {
		http.Error(w, "{\"error\":\"Session not found\"}", http.StatusNotFound)
		return
	}

	session.Lock()
	session.Redir.Username = req.Username
	session.Redir.Password = req.Password
	session.Unlock()

	s.radiusReqChan <- session

	now := time.Now()
	labels := metrics.Labels{"type": "api"}
	s.recorder.IncCounter("chilli_http_logins_total", labels)

	w.Header().Set("Content-Type", "application/json")
	select {
	case authOK := <-session.AuthResult:
		duration := time.Since(now).Seconds()
		s.recorder.ObserveHistogram("chilli_http_login_duration_seconds", labels, duration)

		if authOK {
			labels["status"] = "success"
			s.recorder.IncCounter("chilli_http_login_outcomes_total", labels)

			token, err := generateSecureToken(32)
			if err != nil {
				s.logger.Error().Err(err).Msg("Failed to generate session token")
				http.Error(w, "{\"error\":\"Internal server error\"}", http.StatusInternalServerError)
				return
			}

			session.Lock()
			session.Token = token
			session.Unlock()
			s.sessionManager.AssociateToken(session)

			http.SetCookie(w, &http.Cookie{
				Name:     sessionCookieName,
				Value:    token,
				Expires:  time.Now().Add(24 * time.Hour),
				HttpOnly: true,
				Path:     "/",
			})
			w.WriteHeader(http.StatusOK)
			fmt.Fprint(w, "{\"status\":\"success\"}")
		} else {
			labels["status"] = "failure"
			s.recorder.IncCounter("chilli_http_login_outcomes_total", labels)
			w.WriteHeader(http.StatusUnauthorized)
			fmt.Fprint(w, "{\"error\":\"Invalid username or password\"}")
		}
	case <-time.After(10 * time.Second):
		duration := time.Since(now).Seconds()
		s.recorder.ObserveHistogram("chilli_http_login_duration_seconds", labels, duration)
		labels["status"] = "timeout"
		s.recorder.IncCounter("chilli_http_login_outcomes_total", labels)
		w.WriteHeader(http.StatusGatewayTimeout)
		fmt.Fprint(w, "{\"error\":\"Login request timed out\"}")
	}
}

func (s *Server) handleApiLogout(w http.ResponseWriter, r *http.Request) {
	if r.Method != http.MethodPost {
		http.Error(w, "{\"error\":\"Method not allowed\"}", http.StatusMethodNotAllowed)
		return
	}

	cookie, err := r.Cookie(sessionCookieName)
	if err != nil {
		http.Error(w, "{\"error\":\"Not authenticated\"}", http.StatusUnauthorized)
		return
	}

	session, ok := s.sessionManager.GetSessionByToken(cookie.Value)
	if !ok {
		http.Error(w, "{\"error\":\"Invalid session\"}", http.StatusUnauthorized)
		return
	}

	s.logger.Info().Str("user", session.Redir.Username).Msg("API logout")

	// Clear the cookie
	http.SetCookie(w, &http.Cookie{
		Name:     sessionCookieName,
		Value:    "",
		Expires:  time.Unix(0, 0),
		HttpOnly: true,
		Path:     "/",
	})

	s.disconnecter.Disconnect(session, "User-Request")

	w.Header().Set("Content-Type", "application/json")
	fmt.Fprint(w, "{\"status\":\"logged_out\"}")
}

// --- JSONP Handler ---

type jsonpStatusResponse struct {
	ClientState int    `json:"clientState"`
	Message     string `json:"message,omitempty"`
	core.SessionParams
	Accounting jsonpAccounting `json:"accounting"`
}

type jsonpAccounting struct {
	SessionTime  uint32 `json:"sessionTime"`
	IdleTime     uint32 `json:"idleTime"`
	InputOctets  uint64 `json:"inputOctets"`
	OutputOctets uint64 `json:"outputOctets"`
}

func (s *Server) handleJsonpStatus(w http.ResponseWriter, r *http.Request) {
	callback := r.URL.Query().Get("callback")
	if callback == "" {
		http.Error(w, "Callback function name is required", http.StatusBadRequest)
		return
	}

	ipStr, _, err := net.SplitHostPort(r.RemoteAddr)
	if err != nil {
		ipStr = r.RemoteAddr
	}
	ip := net.ParseIP(ipStr)

	session, ok := s.sessionManager.GetSessionByIP(ip)

	var resp jsonpStatusResponse
	if !ok || !session.Authenticated {
		resp = jsonpStatusResponse{
			ClientState: 0, // Not authenticated
		}
	} else {
		session.RLock()
		resp = jsonpStatusResponse{
			ClientState:   1, // Authenticated
			SessionParams: session.SessionParams,
			Accounting: jsonpAccounting{
				SessionTime:  uint32(time.Since(session.StartTime).Seconds()),
				IdleTime:     uint32(time.Since(session.LastSeen).Seconds()),
				InputOctets:  session.InputOctets,
				OutputOctets: session.OutputOctets,
			},
		}
		session.RUnlock()
	}

	jsonBytes, err := json.Marshal(resp)
	if err != nil {
		http.Error(w, "Failed to serialize response", http.StatusInternalServerError)
		return
	}

	w.Header().Set("Content-Type", "application/javascript")
	fmt.Fprintf(w, "%s(%s);", callback, string(jsonBytes))
}

// --- WISPr Handlers ---

func (s *Server) handleWISPr(w http.ResponseWriter, r *http.Request) {
	ipStr, _, err := net.SplitHostPort(r.RemoteAddr)
	if err != nil {
		ipStr = r.RemoteAddr
	}
	ip := net.ParseIP(ipStr)

	session, ok := s.sessionManager.GetSessionByIP(ip)

	// Check if client supports WISPr
	userAgent := r.Header.Get("User-Agent")
	accept := r.Header.Get("Accept")
	isWISPrClient := wispr.DetectWISPrClient(userAgent, accept)

	if !isWISPrClient {
		// Not a WISPr client, redirect to regular portal
		http.Redirect(w, r, "/", http.StatusFound)
		return
	}

	// Generate WISPr XML
	includeSessionParams := ok && session.Authenticated
	wsprXML, err := wispr.GenerateWISPrXML(s.cfg, session, includeSessionParams)
	if err != nil {
		s.logger.Error().Err(err).Msg("Failed to generate WISPr XML")
		http.Error(w, "Internal server error", http.StatusInternalServerError)
		return
	}

	w.Header().Set("Content-Type", "text/xml; charset=utf-8")
	fmt.Fprint(w, wsprXML)
}

func (s *Server) handleWISPrLogin(w http.ResponseWriter, r *http.Request) {
	if r.Method != http.MethodPost {
		http.Error(w, "Method not allowed", http.StatusMethodNotAllowed)
		return
	}

	if err := r.ParseForm(); err != nil {
		http.Error(w, "Failed to parse form", http.StatusBadRequest)
		return
	}

	username := r.FormValue("UserName")
	password := r.FormValue("Password")

	if username == "" || password == "" {
		wsprXML, _ := wispr.GenerateWISPrLoginResponse(s.cfg, nil, false, "Username and password required")
		w.Header().Set("Content-Type", "text/xml; charset=utf-8")
		w.WriteHeader(http.StatusUnauthorized)
		fmt.Fprint(w, wsprXML)
		return
	}

	s.logger.Info().Str("user", username).Str("remote_addr", r.RemoteAddr).Msg("WISPr login attempt")

	ipStr, _, err := net.SplitHostPort(r.RemoteAddr)
	if err != nil {
		ipStr = r.RemoteAddr
	}
	ip := net.ParseIP(ipStr)

	session, ok := s.sessionManager.GetSessionByIP(ip)
	if !ok {
		wsprXML, _ := wispr.GenerateWISPrLoginResponse(s.cfg, nil, false, "Session not found")
		w.Header().Set("Content-Type", "text/xml; charset=utf-8")
		w.WriteHeader(http.StatusNotFound)
		fmt.Fprint(w, wsprXML)
		return
	}

	session.Lock()
	session.Redir.Username = username
	session.Redir.Password = password
	session.Unlock()

	s.radiusReqChan <- session

	now := time.Now()
	labels := metrics.Labels{"type": "wispr"}
	s.recorder.IncCounter("chilli_http_logins_total", labels)

	w.Header().Set("Content-Type", "text/xml; charset=utf-8")
	select {
	case authOK := <-session.AuthResult:
		duration := time.Since(now).Seconds()
		s.recorder.ObserveHistogram("chilli_http_login_duration_seconds", labels, duration)

		if authOK {
			labels["status"] = "success"
			s.recorder.IncCounter("chilli_http_login_outcomes_total", labels)

			wsprXML, err := wispr.GenerateWISPrLoginResponse(s.cfg, session, true, "")
			if err != nil {
				s.logger.Error().Err(err).Msg("Failed to generate WISPr login response")
				http.Error(w, "Internal server error", http.StatusInternalServerError)
				return
			}

			w.WriteHeader(http.StatusOK)
			fmt.Fprint(w, wsprXML)
		} else {
			labels["status"] = "failure"
			s.recorder.IncCounter("chilli_http_login_outcomes_total", labels)

			wsprXML, _ := wispr.GenerateWISPrLoginResponse(s.cfg, nil, false, "Invalid username or password")
			w.WriteHeader(http.StatusUnauthorized)
			fmt.Fprint(w, wsprXML)
		}
	case <-time.After(10 * time.Second):
		duration := time.Since(now).Seconds()
		s.recorder.ObserveHistogram("chilli_http_login_duration_seconds", labels, duration)
		labels["status"] = "timeout"
		s.recorder.IncCounter("chilli_http_login_outcomes_total", labels)

		wsprXML, _ := wispr.GenerateWISPrLoginResponse(s.cfg, nil, false, "Login request timed out")
		w.WriteHeader(http.StatusGatewayTimeout)
		fmt.Fprint(w, wsprXML)
	}
}<|MERGE_RESOLUTION|>--- conflicted
+++ resolved
@@ -83,35 +83,11 @@
 
 // Start starts the HTTP server.
 func (s *Server) Start() {
-<<<<<<< HEAD
 	mux := http.NewServeMux()
 	mux.HandleFunc("/", s.handlePortal)
 	mux.HandleFunc("/login", s.handleLogin)
 	mux.HandleFunc("/status", s.handleStatus)
 	mux.HandleFunc("/logout", s.handleLogout)
-=======
-	// If wwwdir is configured, serve static files
-	if s.cfg.WWWDir != "" {
-		s.logger.Info().Str("wwwdir", s.cfg.WWWDir).Msg("Serving static files from directory")
-		fs := http.FileServer(http.Dir(s.cfg.WWWDir))
-		http.Handle("/www/", http.StripPrefix("/www/", fs))
-
-		// Serve root from wwwdir if configured
-		http.HandleFunc("/", func(w http.ResponseWriter, r *http.Request) {
-			if r.URL.Path == "/" || r.URL.Path == "/index.html" {
-				http.ServeFile(w, r, s.cfg.WWWDir+"/index.html")
-			} else {
-				s.handlePortal(w, r)
-			}
-		})
-	} else {
-		http.HandleFunc("/", s.handlePortal)
-	}
-
-	http.HandleFunc("/login", s.handleLogin)
-	http.HandleFunc("/status", s.handleStatus)
-	http.HandleFunc("/logout", s.handleLogout)
->>>>>>> 077182b2
 
 	// API endpoints
 	mux.HandleFunc("/api/v1/status", s.handleApiStatus)
