package main

import (
	"flag"
	"fmt"
	"io"
	"log/syslog"
	"net"
	stdhttp "net/http"
	"os"
	"os/signal"
	"os/user"
	"strconv"
	"strings"
	"syscall"

	"coovachilli-go/pkg/admin"
	"coovachilli-go/pkg/auth"
	"coovachilli-go/pkg/cluster"
	"coovachilli-go/pkg/cmdsock"
	"coovachilli-go/pkg/config"
	"coovachilli-go/pkg/core"
	"coovachilli-go/pkg/dhcp"
	"coovachilli-go/pkg/disconnect"
	"coovachilli-go/pkg/dns"
	"coovachilli-go/pkg/eapol"
	"coovachilli-go/pkg/firewall"
	"coovachilli-go/pkg/http"
	"coovachilli-go/pkg/metrics"
	"coovachilli-go/pkg/radius"
	"coovachilli-go/pkg/script"
	"coovachilli-go/pkg/tun"

	"github.com/gopacket/gopacket"
	"github.com/gopacket/gopacket/layers"
	"github.com/gopacket/gopacket/pcap"
	"github.com/rs/zerolog"
	"github.com/rs/zerolog/log"
	"github.com/sevlyar/go-daemon"
	"github.com/songgao/water"
	layehradius "layeh.com/radius"
	"layeh.com/radius/rfc2865"
	"layeh.com/radius/rfc2866"
)

var (
	stop     = flag.Bool("stop", false, "send stop signal to the daemon")
	reloader *config.Reloader
)

func main() {
	configPath := flag.String("config", "config.yaml", "Path to the configuration file")
	debug := flag.Bool("debug", false, "Enable debug logging")
	flag.Parse()

	// The daemon library takes over signal handling, so we need to register our commands.
	daemon.AddCommand(daemon.BoolFlag(stop), syscall.SIGTERM, termHandler)
	daemon.AddCommand(daemon.BoolFlag(nil), syscall.SIGHUP, reloadHandler)

	cfg, err := config.Load(*configPath)
	if err != nil {
		log.Fatal().Err(err).Msg("Error loading configuration")
	}

	// Setup logger
	var logWriter io.Writer = os.Stderr
	var logFile *os.File
	if !cfg.Foreground {
		switch cfg.Logging.Destination {
		case "syslog":
			writer, err := syslog.New(syslog.LOG_NOTICE, cfg.Logging.SyslogTag)
			if err != nil {
				log.Fatal().Err(err).Msg("Unable to set up syslog")
			}
			logWriter = writer
		case "stdout":
			logWriter = os.Stdout
		default: // File
			logFile, err = os.OpenFile(cfg.Logging.Destination, os.O_APPEND|os.O_CREATE|os.O_WRONLY, 0644)
			if err != nil {
				log.Fatal().Err(err).Msg("Failed to open log file")
			}
			logWriter = logFile
			// Close log file on exit
			defer func() {
				if logFile != nil {
					logFile.Close()
				}
			}()
		}
		log.Logger = log.Output(logWriter)
	} else {
		log.Logger = log.Output(zerolog.ConsoleWriter{Out: os.Stderr})
	}

	if *debug || cfg.Logging.Level == "debug" {
		zerolog.SetGlobalLevel(zerolog.DebugLevel)
	} else {
		zerolog.SetGlobalLevel(zerolog.InfoLevel)
	}

	// Initialize the reloader
	reloader = config.NewReloader(*configPath, log.Logger)

	// Daemonize if not in foreground
	if !cfg.Foreground {
		cntxt := &daemon.Context{
			PidFileName: cfg.PIDFile,
			PidFilePerm: 0644,
		}

		if len(daemon.ActiveFlags()) > 0 {
			d, err := cntxt.Search()
			if err != nil {
				log.Fatal().Err(err).Msg("Unable to find daemon process")
			}
			if err := daemon.SendCommands(d); err != nil {
				log.Error().Err(err).Msg("Failed to send command to daemon")
			}
			return
		}

		d, err := cntxt.Reborn()
		if err != nil {
			log.Fatal().Err(err).Msg("Failed to daemonize")
		}
		if d != nil { // This is the parent process, exit
			return
		}
		defer cntxt.Release() // This is the daemon process
	}

	log.Info().Msg("Starting CoovaChilli-Go...")
	app, err := buildApplication(cfg, reloader)
	if err != nil {
		log.Fatal().Err(err).Msg("Failed to build application")
	}
	runApp(app)
	log.Info().Msg("CoovaChilli-Go has shut down.")
}

// application holds all the dependencies for the coovachilli application.
type application struct {
	cfg               *config.Config
	logger            zerolog.Logger
	reloader          *config.Reloader
	metricsRecorder   core.MetricsRecorder
	peerManager       core.PeerManager
	firewall          core.FirewallManager
	sessionManager    *core.SessionManager
	scriptRunner      core.ScriptRunner
	radiusClient      core.RadiusClient
	disconnectManager core.Disconnector
	reaper            core.Reaper
	httpServer        core.HttpServer
	adminServer       core.AdminServer
	dnsProxy          *dns.Proxy
	tunDevice         *water.Interface
	pcapHandle        *pcap.Handle
	parser            *gopacket.DecodingLayerParser
	ethLayer          layers.Ethernet
	ip4Layer          layers.IPv4
	udpLayer          layers.UDP
	dnsLayer          layers.DNS

	// Channels
	radiusReqChan chan *core.Session
	coaReqChan    chan core.CoAContext
	packetChan    chan []byte
	shutdownChan  chan os.Signal
}

// termHandler is the signal handler for the daemon.
func termHandler(sig os.Signal) error {
	log.Info().Msg("Termination signal received. Shutting down.")
	return daemon.ErrStop
}

// reloadHandler is the signal handler for SIGHUP.
func reloadHandler(sig os.Signal) error {
	log.Info().Msg("SIGHUP signal received. Triggering configuration reload.")
	if reloader != nil {
		reloader.PerformReload()
	} else {
		log.Error().Msg("Reloader not initialized, cannot reload configuration.")
	}
	return nil
}

func buildApplication(cfg *config.Config, reloader *config.Reloader) (*application, error) {
	app := &application{
		cfg:           cfg,
		logger:        log.Logger,
		reloader:      reloader,
		radiusReqChan: make(chan *core.Session),
		coaReqChan:    make(chan core.CoAContext),
		packetChan:    make(chan []byte),
		shutdownChan:  make(chan os.Signal, 1),
	}
	app.parser = gopacket.NewDecodingLayerParser(layers.LayerTypeEthernet, &app.ethLayer, &app.ip4Layer, &app.udpLayer, &app.dnsLayer)

	// Initialize metrics recorder
	if cfg.Metrics.Enabled {
		switch cfg.Metrics.Backend {
		case "prometheus":
			app.logger.Info().Msg("Prometheus metrics enabled")
			app.metricsRecorder = metrics.NewPrometheusRecorder()
		default:
			app.logger.Warn().Str("backend", cfg.Metrics.Backend).Msg("Unknown metrics backend, defaulting to no-op")
			app.metricsRecorder = metrics.NewNoopRecorder()
		}
	} else {
		app.logger.Info().Msg("Metrics are disabled")
		app.metricsRecorder = metrics.NewNoopRecorder()
	}

	// Initialize cluster manager
	if cfg.Cluster.Enabled {
		app.logger.Info().Msg("Cluster mode enabled.")
		peerManager, err := cluster.NewManager(cfg.Cluster, cfg.DHCPIf, cfg.UAMListen)
		if err != nil {
			return nil, fmt.Errorf("error creating cluster manager: %w", err)
		}
		app.peerManager = peerManager
	}

	// Initialize firewall
	fw, err := firewall.New(cfg, app.logger)
	if err != nil {
		return nil, fmt.Errorf("error creating firewall manager: %w", err)
	}
	app.firewall = fw

	// Initialize TUN device
	ifce, err := tun.New(cfg, app.logger)
	if err != nil {
		return nil, fmt.Errorf("error creating TUN interface: %w", err)
	}
	app.tunDevice = ifce

	// Initialize other components
	app.scriptRunner = script.NewRunner(app.logger, cfg)
	app.sessionManager = core.NewSessionManager(cfg, app.metricsRecorder)
	app.dnsProxy = dns.NewProxy(cfg, app.logger)
	app.radiusClient = radius.NewClient(cfg, app.logger, app.metricsRecorder)
	app.disconnectManager = disconnect.NewManager(cfg, app.sessionManager, app.firewall, app.radiusClient, app.scriptRunner, app.logger)
	app.reaper = core.NewReaper(cfg, app.sessionManager, app.disconnectManager, app.logger)
	app.httpServer = http.NewServer(cfg, app.sessionManager, app.radiusReqChan, app.disconnectManager, app.logger, app.metricsRecorder)
	app.adminServer = admin.NewServer(cfg, app.sessionManager, app.disconnectManager, app.logger)

	// Register reconfigurable components
	reloader.Register(app.firewall)
	reloader.Register(app.sessionManager)

	return app, nil
}

func runApp(app *application) {
	// Initialize firewall and defer cleanup
	if err := app.firewall.Initialize(); err != nil {
		app.logger.Fatal().Err(err).Msg("Error initializing firewall")
	}
	defer app.firewall.Cleanup()

	// Drop privileges after network setup, but before starting listeners
	if app.cfg.User != "" {
		app.dropPrivileges()
	}

	// Load existing sessions
	app.loadSessions()

	// Start background services
	app.startServices()

	// Setup signal handling
	signal.Notify(app.shutdownChan, syscall.SIGINT, syscall.SIGTERM)

	// Wait for shutdown signal
	<-app.shutdownChan
	app.logger.Info().Msg("Shutting down CoovaChilli-Go...")

	// Perform graceful shutdown
	app.shutdown()

	app.logger.Info().Msg("Graceful shutdown completed")
}

func (app *application) startServices() {
	// Start metrics server
	if handler := app.metricsRecorder.Handler(); handler != nil {
		go func() {
			app.logger.Info().Str("addr", app.cfg.Metrics.Listen).Msg("Starting metrics server")
			mux := stdhttp.NewServeMux()
			mux.Handle("/metrics", handler)
			if err := stdhttp.ListenAndServe(app.cfg.Metrics.Listen, mux); err != nil {
				app.logger.Error().Err(err).Msg("Metrics server failed")
			}
		}()
	}

	// Start cluster manager
	if app.peerManager != nil {
		go app.peerManager.Start()
	}

	// Start DHCP and EAPOL listeners
	app.startPcapListener()

<<<<<<< HEAD
	// Start session reaper
	app.reaper.Start()

	// Start UAM/HTTP server
	go app.httpServer.Start()

	// Start packet processing from TUN device
	go tun.ReadPackets(app.tunDevice, app.packetChan, app.logger)
	go app.processPackets()

	// Start admin API server
	go app.adminServer.Start()

	// Start RADIUS listeners (CoA, Proxy)
	go app.radiusClient.StartCoAListener(app.coaReqChan)
	if app.cfg.ProxyEnable {
		proxyServer := radius.NewProxyServer(app.cfg, app.sessionManager, app.radiusClient, app.logger)
		go proxyServer.Start()
	}

	// Start main application logic goroutines
	go app.handleCoARequests()
	go app.handleRadiusRequests()

	app.logger.Info().Msg("CoovaChilli-Go is running. Press Ctrl-C to stop.")
}

func (app *application) shutdown() {
	// Close channels to signal goroutines to stop
	close(app.radiusReqChan)
	close(app.coaReqChan)
	close(app.packetChan)

	// Stop the session reaper
	app.reaper.Stop()

	// Close network handles
	if app.pcapHandle != nil {
		app.pcapHandle.Close()
	}
	if app.tunDevice != nil {
		app.tunDevice.Close()
	}

	// Save sessions before shutdown
	if err := app.sessionManager.SaveSessions(app.cfg.StateFile); err != nil {
		app.logger.Error().Err(err).Msg("Failed to save sessions to state file")
	}

	// Disconnect all authenticated sessions
	for _, session := range app.sessionManager.GetAllSessions() {
		if session != nil && session.Authenticated {
			app.disconnectManager.Disconnect(session, "NAS-Reboot")
		}
	}
}

func (app *application) loadSessions() {
	if err := app.sessionManager.LoadSessions(app.cfg.StateFile); err != nil {
		app.logger.Error().Err(err).Msg("Failed to load sessions from state file")
		return
	}
	if len(app.sessionManager.GetAllSessions()) > 0 {
		app.logger.Info().Int("count", len(app.sessionManager.GetAllSessions())).Msg("Reloaded sessions from state file")
		for _, s := range app.sessionManager.GetAllSessions() {
=======
	// Set up session lifecycle hooks
	sessionManager.SetHooks(core.SessionHooks{
		OnIPUp: func(s *core.Session) {
			scriptRunner.RunScript(cfg.IPUp, s, 0)
		},
		OnIPDown: func(s *core.Session) {
			scriptRunner.RunScript(cfg.IPDown, s, 0)
		},
	})

	// Register reconfigurable components
	reloader.Register(fw)
	reloader.Register(sessionManager)

	if err := sessionManager.LoadSessions(cfg.StateFile); err != nil {
		log.Error().Err(err).Msg("Failed to load sessions from state file")
	} else if len(sessionManager.GetAllSessions()) > 0 {
		log.Info().Int("count", len(sessionManager.GetAllSessions())).Msg("Reloaded sessions from state file")
		for _, s := range sessionManager.GetAllSessions() {
>>>>>>> 077182b2
			if s.Authenticated {
				if err := app.firewall.AddAuthenticatedUser(s.HisIP); err != nil {
					app.logger.Error().Err(err).Str("user", s.Redir.Username).Msg("Failed to re-apply firewall rule for loaded session")
				}
			}
		}
	}
}

func (app *application) startPcapListener() {
	dhcpIface, err := net.InterfaceByName(app.cfg.DHCPIf)
	if err != nil {
		app.logger.Fatal().Err(err).Msgf("Failed to get interface %s", app.cfg.DHCPIf)
	}

	handle, err := pcap.OpenLive(app.cfg.DHCPIf, 65536, true, pcap.BlockForever)
	if err != nil {
		app.logger.Fatal().Err(err).Msg("Failed to open pcap handle")
	}
	app.pcapHandle = handle

	filter := fmt.Sprintf("(udp and (port 67 or 68 or 546 or 547)) or (ether proto 0x%X)", layers.EthernetTypeEAPOL)
	if err := app.pcapHandle.SetBPFFilter(filter); err != nil {
		app.logger.Fatal().Err(err).Msg("Failed to set BPF filter")
	}

	eapolHandler := eapol.NewHandler(app.cfg, app.sessionManager, app.radiusClient, app.pcapHandle, *dhcpIface, app.logger)

	_, err = dhcp.NewServer(app.cfg, app.sessionManager, app.radiusReqChan, eapolHandler, app.logger, app.metricsRecorder, app.pcapHandle, dhcpIface)
	if err != nil {
		app.logger.Fatal().Err(err).Msg("Error creating DHCP server")
	}
}

<<<<<<< HEAD
func (app *application) handleCoARequests() {
	for reqCtx := range app.coaReqChan {
		// Type assert the interface back to the concrete type
		req, ok := reqCtx.(*radius.CoAIncomingRequest)
		if !ok {
			app.logger.Error().Msg("Received invalid type on CoA channel")
			continue
		}
=======
	// Start DHCP servers on additional interfaces if configured
	if len(cfg.MoreIF) > 0 {
		for _, ifName := range cfg.MoreIF {
			iface, err := net.InterfaceByName(ifName)
			if err != nil {
				log.Error().Err(err).Str("interface", ifName).Msg("Failed to get additional interface, skipping")
				continue
			}

			ifHandle, err := pcap.OpenLive(ifName, 65536, true, pcap.BlockForever)
			if err != nil {
				log.Error().Err(err).Str("interface", ifName).Msg("Failed to open pcap handle for additional interface, skipping")
				continue
			}

			if err := ifHandle.SetBPFFilter(filter); err != nil {
				log.Error().Err(err).Str("interface", ifName).Msg("Failed to set BPF filter for additional interface, skipping")
				ifHandle.Close()
				continue
			}

			_, err = dhcp.NewServer(cfg, sessionManager, radiusReqChan, eapolHandler, log.Logger, metricsRecorder, ifHandle, iface)
			if err != nil {
				log.Error().Err(err).Str("interface", ifName).Msg("Error creating DHCP server on additional interface, skipping")
				ifHandle.Close()
				continue
			}

			log.Info().Str("interface", ifName).Msg("Started DHCP server on additional interface")
		}
	}

	httpServer := http.NewServer(cfg, sessionManager, radiusReqChan, disconnectManager, log.Logger, metricsRecorder)
	go httpServer.Start()

	packetChan := make(chan []byte)
	go tun.ReadPackets(ifce, packetChan, log.Logger)
	go processPackets(ifce, packetChan, cfg, sessionManager, dnsProxy, fw, peerManager, log.Logger)
>>>>>>> 077182b2

		userName := rfc2865.UserName_GetString(req.Packet())

		var sessionToUpdate *core.Session
		sessions := app.sessionManager.GetAllSessions()
		for _, s := range sessions {
			s.RLock()
			match := s.Redir.Username == userName
			s.RUnlock()
			if match {
				sessionToUpdate = s
				break
			}
		}

<<<<<<< HEAD
		if sessionToUpdate == nil {
			app.logger.Warn().Str("user", userName).Msg("Received CoA/Disconnect request for unknown user")
			var response *layehradius.Packet
			if req.Packet().Code == layehradius.CodeDisconnectRequest {
				response = req.Packet().Response(layehradius.CodeDisconnectACK)
			} else {
				response = req.Packet().Response(layehradius.CodeCoANAK)
			}
			app.radiusClient.SendCoAResponse(response, req.Peer())
			continue
		}
=======
	// Start the command socket listener
	cmdChan := make(chan cmdsock.Command, 10)
	cmdSocketListener := cmdsock.NewListener(cfg.CmdSocket, cmdChan, sessionManager, log.Logger)
	go cmdSocketListener.Start()

	// Handle command socket commands
	go func() {
		for cmd := range cmdChan {
			parts := strings.Fields(cmd.Cmd)
			if len(parts) == 0 {
				cmd.ResponseCh <- "ERROR: Empty command"
				continue
			}

			switch strings.ToLower(parts[0]) {
			case "disconnect", "kick":
				if len(parts) < 2 {
					cmd.ResponseCh <- "ERROR: disconnect requires a session identifier"
					continue
				}
				identifier := parts[1]
				ip := net.ParseIP(identifier)
				var session *core.Session
				var ok bool

				if ip != nil {
					session, ok = sessionManager.GetSessionByIP(ip)
				} else {
					mac, err := net.ParseMAC(identifier)
					if err == nil {
						session, ok = sessionManager.GetSessionByMAC(mac)
					}
				}

				if !ok || session == nil {
					cmd.ResponseCh <- fmt.Sprintf("ERROR: Session not found for identifier: %s", identifier)
				} else {
					disconnectManager.Disconnect(session, "Admin-Reset")
					cmd.ResponseCh <- fmt.Sprintf("OK: Session %s disconnected", identifier)
				}

			case "reload":
				newCfg, err := config.Load("config.yaml")
				if err != nil {
					cmd.ResponseCh <- fmt.Sprintf("ERROR: Failed to reload config: %v", err)
				} else {
					reloader.Reload(newCfg)
					cmd.ResponseCh <- "OK: Configuration reloaded"
				}

			default:
				cmd.ResponseCh <- fmt.Sprintf("ERROR: Unknown command: %s", parts[0])
			}
		}
	}()

	coaReqChan := make(chan radius.CoAIncomingRequest)
	go radiusClient.StartCoAListener(coaReqChan)
>>>>>>> 077182b2

		switch req.Packet().Code {
		case layehradius.CodeDisconnectRequest:
			app.logger.Info().Str("user", userName).Msg("Received Disconnect-Request")
			app.disconnectManager.Disconnect(sessionToUpdate, "Admin-Reset")
			response := req.Packet().Response(layehradius.CodeDisconnectACK)
			app.radiusClient.SendCoAResponse(response, req.Peer())
		default:
			app.logger.Warn().Str("code", req.Packet().Code.String()).Msg("Received unhandled CoA/DM code")
			response := req.Packet().Response(layehradius.CodeCoANAK)
			app.radiusClient.SendCoAResponse(response, req.Peer())
		}
	}
}

func (app *application) handleRadiusRequests() {
	for session := range app.radiusReqChan {
		go func(s *core.Session) {
			var username, password string
			if s.Redir.Username == "" {
				username = strings.ToUpper(strings.Replace(s.HisMAC.String(), ":", "-", -1))
				if app.cfg.MACSuffix != "" {
					username += app.cfg.MACSuffix
				}
				if app.cfg.MACPasswd != "" {
					password = app.cfg.MACPasswd
				} else {
					password = username
				}
				s.Redir.Username = username
			} else {
				username = s.Redir.Username
				password = s.Redir.Password
			}

			if app.cfg.UseLocalUsers {
				authenticated, err := auth.AuthenticateLocalUser(app.cfg.LocalUsersFile, username, password)
				if err != nil {
					app.logger.Error().Err(err).Str("user", username).Msg("Error during local authentication")
				} else if authenticated {
					s.Lock()
					s.Authenticated = true
					s.SessionParams.SessionTimeout = app.cfg.DefSessionTimeout
					s.SessionParams.IdleTimeout = app.cfg.DefIdleTimeout
					s.InitializeShaper(app.cfg)
					if err := app.firewall.AddAuthenticatedUser(s.HisIP); err != nil {
						app.logger.Error().Err(err).Str("user", s.Redir.Username).Msg("Error adding firewall/TC rules for local user")
					}
					s.Unlock()
					// Also send accounting start and run conup script for local users
					go app.radiusClient.SendAccountingRequest(s, rfc2866.AcctStatusType(1)) // 1 = Start
					app.scriptRunner.RunScript(app.cfg.ConUp, s, 0)
					s.AuthResult <- true
					return
				}
			}

			resp, err := app.radiusClient.SendAccessRequest(s, username, password)
			if err != nil {
				app.logger.Error().Err(err).Str("user", username).Msg("Error sending RADIUS Access-Request")
				s.AuthResult <- false
				return
			}

			s.Lock()
			defer s.Unlock()
			if resp.Code == layehradius.CodeAccessAccept {
				s.Authenticated = true
				s.InitializeShaper(app.cfg)
				if err := app.firewall.AddAuthenticatedUser(s.HisIP); err != nil {
					app.logger.Error().Err(err).Str("user", s.Redir.Username).Msg("Error adding firewall/TC rules")
					s.AuthResult <- false
					return
				}
				go app.radiusClient.SendAccountingRequest(s, rfc2866.AcctStatusType(1)) // 1 = Start
				app.scriptRunner.RunScript(app.cfg.ConUp, s, 0)
				s.AuthResult <- true
			} else {
				s.AuthResult <- false
			}
		}(session)
	}
}

func (app *application) dropPrivileges() {
	u, err := user.Lookup(app.cfg.User)
	if err != nil {
		app.logger.Fatal().Err(err).Str("user", app.cfg.User).Msg("Failed to look up user")
	}
	uid, err := strconv.Atoi(u.Uid)
	if err != nil {
		app.logger.Fatal().Err(err).Str("uid", u.Uid).Msg("Failed to parse UID")
	}
	gid, err := strconv.Atoi(u.Gid)
	if err != nil {
		app.logger.Fatal().Err(err).Str("gid", u.Gid).Msg("Failed to parse GID")
	}

	if app.cfg.Group != "" {
		g, err := user.LookupGroup(app.cfg.Group)
		if err != nil {
			app.logger.Fatal().Err(err).Str("group", app.cfg.Group).Msg("Failed to look up group")
		}
		gid, err = strconv.Atoi(g.Gid)
		if err != nil {
			app.logger.Fatal().Err(err).Str("gid", g.Gid).Msg("Failed to parse group GID")
		}
	}

	app.logger.Info().Int("uid", uid).Int("gid", gid).Msg("Dropping privileges")
	if err := syscall.Setgid(gid); err != nil {
		app.logger.Fatal().Err(err).Msg("Failed to set GID")
	}
	if err := syscall.Setuid(uid); err != nil {
		app.logger.Fatal().Err(err).Msg("Failed to set UID")
	}
}

func (app *application) processPackets() {
	decodedLayers := make([]gopacket.LayerType, 0, 4)
	for rawPacket := range app.packetChan {
		// In cluster mode, standby nodes do not process packets
		if app.peerManager != nil && app.peerManager.GetCurrentState() == cluster.PeerStateStandby {
			app.logger.Debug().Msg("Node is in standby, dropping packet.")
			continue
		}
		if len(rawPacket) == 0 {
			continue
		}

		// Use the decoding layer parser to avoid memory allocations.
		err := app.parser.DecodeLayers(rawPacket, &decodedLayers)
		if err != nil {
			app.logger.Debug().Err(err).Msg("Error decoding packet")
			continue
		}

		isIPv4 := false
		isDNS := false
		for _, layerType := range decodedLayers {
			switch layerType {
			case layers.LayerTypeIPv4:
				isIPv4 = true
			case layers.LayerTypeDNS:
				isDNS = true
			}
		}

		if !isIPv4 {
			continue
		}

		ipv4 := &app.ip4Layer
		packetSize := uint64(len(ipv4.Payload))

		session, isUplink := app.sessionManager.GetSessionByIPs(ipv4.SrcIP, ipv4.DstIP)
		if session == nil {
			continue // No session found for this packet, drop it
		}

		session.RLock()
		isAuthenticated := session.Authenticated
		session.RUnlock()

		if isAuthenticated {
			if session.ShouldDropPacket(packetSize, isUplink) {
				app.logger.Debug().Str("user", session.Redir.Username).Bool("isUplink", isUplink).Msg("Dropping packet due to bandwidth limit")
				continue
			}
			session.Lock()
			if isUplink {
				session.OutputOctets += packetSize
				session.OutputPackets++
			} else {
				session.InputOctets += packetSize
				session.InputPackets++
			}
			session.Unlock()
		} else {
			// For unauthenticated users, only allow DNS traffic
			if isUplink && isDNS {
				dnsQuery := &app.dnsLayer
				if !dnsQuery.QR { // It's a query
					upstreamAddr := fmt.Sprintf("%s:%d", app.cfg.DNS1.String(), 53)
					responseBytes, _, err := app.dnsProxy.HandleQuery(dnsQuery, upstreamAddr)
					if err == nil && responseBytes != nil {
						app.sendDNSResponse(&app.ip4Layer, &app.udpLayer, responseBytes)
					}
				}
			}
			// All other unauthenticated traffic is implicitly dropped
		}
	}
}

func (app *application) sendDNSResponse(reqIPv4 *layers.IPv4, reqUDP *layers.UDP, respPayload []byte) error {
	ipLayer := &layers.IPv4{Version: 4, TTL: 64, Protocol: layers.IPProtocolUDP, SrcIP: reqIPv4.DstIP, DstIP: reqIPv4.SrcIP}
	udpLayer := &layers.UDP{SrcPort: reqUDP.DstPort, DstPort: reqUDP.SrcPort}

	if err := udpLayer.SetNetworkLayerForChecksum(ipLayer); err != nil {
		return fmt.Errorf("failed to set network layer for checksum: %w", err)
	}

	buffer := gopacket.NewSerializeBuffer()
	opts := gopacket.SerializeOptions{ComputeChecksums: true, FixLengths: true}

	if err := gopacket.SerializeLayers(buffer, opts, ipLayer, udpLayer, gopacket.Payload(respPayload)); err != nil {
		return fmt.Errorf("failed to serialize DNS response: %w", err)
	}

	if _, err := app.tunDevice.Write(buffer.Bytes()); err != nil {
		return fmt.Errorf("failed to write DNS response: %w", err)
	}

	return nil
}<|MERGE_RESOLUTION|>--- conflicted
+++ resolved
@@ -307,7 +307,6 @@
 	// Start DHCP and EAPOL listeners
 	app.startPcapListener()
 
-<<<<<<< HEAD
 	// Start session reaper
 	app.reaper.Start()
 
@@ -373,27 +372,6 @@
 	if len(app.sessionManager.GetAllSessions()) > 0 {
 		app.logger.Info().Int("count", len(app.sessionManager.GetAllSessions())).Msg("Reloaded sessions from state file")
 		for _, s := range app.sessionManager.GetAllSessions() {
-=======
-	// Set up session lifecycle hooks
-	sessionManager.SetHooks(core.SessionHooks{
-		OnIPUp: func(s *core.Session) {
-			scriptRunner.RunScript(cfg.IPUp, s, 0)
-		},
-		OnIPDown: func(s *core.Session) {
-			scriptRunner.RunScript(cfg.IPDown, s, 0)
-		},
-	})
-
-	// Register reconfigurable components
-	reloader.Register(fw)
-	reloader.Register(sessionManager)
-
-	if err := sessionManager.LoadSessions(cfg.StateFile); err != nil {
-		log.Error().Err(err).Msg("Failed to load sessions from state file")
-	} else if len(sessionManager.GetAllSessions()) > 0 {
-		log.Info().Int("count", len(sessionManager.GetAllSessions())).Msg("Reloaded sessions from state file")
-		for _, s := range sessionManager.GetAllSessions() {
->>>>>>> 077182b2
 			if s.Authenticated {
 				if err := app.firewall.AddAuthenticatedUser(s.HisIP); err != nil {
 					app.logger.Error().Err(err).Str("user", s.Redir.Username).Msg("Failed to re-apply firewall rule for loaded session")
@@ -428,7 +406,6 @@
 	}
 }
 
-<<<<<<< HEAD
 func (app *application) handleCoARequests() {
 	for reqCtx := range app.coaReqChan {
 		// Type assert the interface back to the concrete type
@@ -437,46 +414,6 @@
 			app.logger.Error().Msg("Received invalid type on CoA channel")
 			continue
 		}
-=======
-	// Start DHCP servers on additional interfaces if configured
-	if len(cfg.MoreIF) > 0 {
-		for _, ifName := range cfg.MoreIF {
-			iface, err := net.InterfaceByName(ifName)
-			if err != nil {
-				log.Error().Err(err).Str("interface", ifName).Msg("Failed to get additional interface, skipping")
-				continue
-			}
-
-			ifHandle, err := pcap.OpenLive(ifName, 65536, true, pcap.BlockForever)
-			if err != nil {
-				log.Error().Err(err).Str("interface", ifName).Msg("Failed to open pcap handle for additional interface, skipping")
-				continue
-			}
-
-			if err := ifHandle.SetBPFFilter(filter); err != nil {
-				log.Error().Err(err).Str("interface", ifName).Msg("Failed to set BPF filter for additional interface, skipping")
-				ifHandle.Close()
-				continue
-			}
-
-			_, err = dhcp.NewServer(cfg, sessionManager, radiusReqChan, eapolHandler, log.Logger, metricsRecorder, ifHandle, iface)
-			if err != nil {
-				log.Error().Err(err).Str("interface", ifName).Msg("Error creating DHCP server on additional interface, skipping")
-				ifHandle.Close()
-				continue
-			}
-
-			log.Info().Str("interface", ifName).Msg("Started DHCP server on additional interface")
-		}
-	}
-
-	httpServer := http.NewServer(cfg, sessionManager, radiusReqChan, disconnectManager, log.Logger, metricsRecorder)
-	go httpServer.Start()
-
-	packetChan := make(chan []byte)
-	go tun.ReadPackets(ifce, packetChan, log.Logger)
-	go processPackets(ifce, packetChan, cfg, sessionManager, dnsProxy, fw, peerManager, log.Logger)
->>>>>>> 077182b2
 
 		userName := rfc2865.UserName_GetString(req.Packet())
 
@@ -492,7 +429,6 @@
 			}
 		}
 
-<<<<<<< HEAD
 		if sessionToUpdate == nil {
 			app.logger.Warn().Str("user", userName).Msg("Received CoA/Disconnect request for unknown user")
 			var response *layehradius.Packet
@@ -504,66 +440,6 @@
 			app.radiusClient.SendCoAResponse(response, req.Peer())
 			continue
 		}
-=======
-	// Start the command socket listener
-	cmdChan := make(chan cmdsock.Command, 10)
-	cmdSocketListener := cmdsock.NewListener(cfg.CmdSocket, cmdChan, sessionManager, log.Logger)
-	go cmdSocketListener.Start()
-
-	// Handle command socket commands
-	go func() {
-		for cmd := range cmdChan {
-			parts := strings.Fields(cmd.Cmd)
-			if len(parts) == 0 {
-				cmd.ResponseCh <- "ERROR: Empty command"
-				continue
-			}
-
-			switch strings.ToLower(parts[0]) {
-			case "disconnect", "kick":
-				if len(parts) < 2 {
-					cmd.ResponseCh <- "ERROR: disconnect requires a session identifier"
-					continue
-				}
-				identifier := parts[1]
-				ip := net.ParseIP(identifier)
-				var session *core.Session
-				var ok bool
-
-				if ip != nil {
-					session, ok = sessionManager.GetSessionByIP(ip)
-				} else {
-					mac, err := net.ParseMAC(identifier)
-					if err == nil {
-						session, ok = sessionManager.GetSessionByMAC(mac)
-					}
-				}
-
-				if !ok || session == nil {
-					cmd.ResponseCh <- fmt.Sprintf("ERROR: Session not found for identifier: %s", identifier)
-				} else {
-					disconnectManager.Disconnect(session, "Admin-Reset")
-					cmd.ResponseCh <- fmt.Sprintf("OK: Session %s disconnected", identifier)
-				}
-
-			case "reload":
-				newCfg, err := config.Load("config.yaml")
-				if err != nil {
-					cmd.ResponseCh <- fmt.Sprintf("ERROR: Failed to reload config: %v", err)
-				} else {
-					reloader.Reload(newCfg)
-					cmd.ResponseCh <- "OK: Configuration reloaded"
-				}
-
-			default:
-				cmd.ResponseCh <- fmt.Sprintf("ERROR: Unknown command: %s", parts[0])
-			}
-		}
-	}()
-
-	coaReqChan := make(chan radius.CoAIncomingRequest)
-	go radiusClient.StartCoAListener(coaReqChan)
->>>>>>> 077182b2
 
 		switch req.Packet().Code {
 		case layehradius.CodeDisconnectRequest:
