--- conflicted
+++ resolved
@@ -16,10 +16,6 @@
 	github.com/songgao/water v0.0.0-20200317203138-2b4b6d7c09d8
 	github.com/stretchr/testify v1.11.1
 	golang.org/x/crypto v0.41.0
-<<<<<<< HEAD
-=======
-	golang.org/x/sync v0.13.0
->>>>>>> dd31acdb
 	gopkg.in/yaml.v2 v2.4.0
 	layeh.com/radius v0.0.0-20210819152912-ad72663a72ab
 )
@@ -48,11 +44,7 @@
 	golang.org/x/net v0.43.0 // indirect
 	golang.org/x/sync v0.14.0 // indirect
 	golang.org/x/sys v0.35.0 // indirect
-<<<<<<< HEAD
 	golang.org/x/tools v0.33.0 // indirect
-=======
-	golang.org/x/time v0.13.0 // indirect
->>>>>>> dd31acdb
 	google.golang.org/protobuf v1.36.8 // indirect
 	gopkg.in/yaml.v3 v3.0.1 // indirect
 )